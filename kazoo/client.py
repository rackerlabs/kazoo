"""Kazoo Zookeeper Client

"""
import inspect
import logging
import os
from collections import namedtuple
from functools import partial

import zookeeper

from kazoo.exceptions import ConfigurationError
from kazoo.exceptions import ZookeeperStoppedError
from kazoo.exceptions import err_to_exception
from kazoo.handlers.threading import SequentialThreadingHandler
from kazoo.retry import KazooRetry
from kazoo.handlers.util import thread

log = logging.getLogger(__name__)

ZK_OPEN_ACL_UNSAFE = {"perms": zookeeper.PERM_ALL, "scheme": "world",
                       "id": "anyone"}


# Setup Zookeeper logging thread
_logging_pipe = os.pipe()
zookeeper.set_log_stream(os.fdopen(_logging_pipe[1], 'w'))


@thread
def _loggingthread():
    """Zookeeper logging redirect

    Zookeeper by default logs directly out. This thread handles reading off
    the pipe that the above `set_log_stream` call designates so that the
    Zookeeper logging output can be turned into Python logging statements
    under the `Zookeeper` name.

    """
    r, w = _logging_pipe
    log = logging.getLogger('ZooKeeper').log
    f = os.fdopen(r)
    levels = dict(ZOO_INFO=logging.INFO,
                  ZOO_WARN=logging.WARNING,
                  ZOO_ERROR=logging.ERROR,
                  ZOO_DEBUG=logging.DEBUG,
                  )
    while 1:
        line = f.readline().strip()
        try:
            if '@' in line:
                level, message = line.split('@', 1)
                level = levels.get(level.split(':')[-1])

                if 'Exceeded deadline by' in line and level == logging.WARNING:
                    level = logging.DEBUG

            else:
                level = None

            if level is None:
                log(logging.INFO, line)
            else:
                log(level, message)
        except Exception, v:
            logging.getLogger('ZooKeeper').exception("Logging error: %s", v)


def validate_path(path):
    if not path.startswith('/'):
        raise ValueError("invalid path '%s'. must start with /" % path)


def _generic_callback(async_result, handle, code, *args):
    if code != zookeeper.OK:
        exc = err_to_exception(code)
        async_result.set_exception(exc)
    else:
        if not args:
            result = None
        elif len(args) == 1:
            result = args[0]
        else:
            # if there's two, the second is a stat object
            args = list(args)
            if len(args) == 2:
                args[1] = ZnodeStat(**args[1])
            result = tuple(args)

        async_result.set(result)


def _exists_callback(async_result, handle, code, stat):
    if code not in (zookeeper.OK, zookeeper.NONODE):
        exc = err_to_exception(code)
        async_result.set_exception(exc)
    else:
        async_result.set(stat)


class KazooState(object):
    """High level connection state values

    States inspired by Netflix Curator.

    .. attribute:: SUSPENDED

        The connection has been lost but may be recovered.
        We should operate in a "safe mode" until then.

    .. attribute:: CONNECTED

        The connection is alive and well.

    .. attribute:: LOST

        The connection has been confirmed dead. Any ephemeral nodes
        will need to be recreated upon re-establishing a connection.

    """
    SUSPENDED = "SUSPENDED"
    CONNECTED = "CONNECTED"
    LOST = "LOST"


class KeeperState(object):
    """Zookeeper State

    Represents the Zookeeper state. Watch functions will recieve a
    :class:`KeeperState` attribute as their state argument.

    .. attribute:: ASSOCIATING

        The Zookeeper ASSOCIATING state

    .. attribute:: AUTH_FAILED

        Authentication has failed, this is an unrecoverable error.

    .. attribute:: CONNECTED

        Zookeeper is  connected

    .. attribute:: CONNECTING

        Zookeeper is currently attempting to establish a connection

    .. attribute:: EXPIRED_SESSION

        The prior session was invalid, all prior ephemeral nodes are
        gone.

    """
    ASSOCIATING = zookeeper.ASSOCIATING_STATE
    AUTH_FAILED = zookeeper.AUTH_FAILED_STATE
    CONNECTED = zookeeper.CONNECTED_STATE
    CONNECTING = zookeeper.CONNECTING_STATE
    EXPIRED_SESSION = zookeeper.EXPIRED_SESSION_STATE


class EventType(object):
    """Zookeeper Event

    Represents a Zookeeper event. Events trigger watch functions which
    will recieve a :class:`EventType` attribute as their event argument.

    .. attribute:: NOTWATCHING

        This event type was added to Zookeeper in the event that watches
        get overloaded. It's never been used though and will likely be
        removed in a future Zookeeper version. **This event will never
        actually be set, don't bother testing for it.**

    .. attribute:: SESSION

        A Zookeeper session event. Watch functions do not recieve session
        events. A session event watch can be registered with
        :class:`KazooClient` during creation that can recieve these events.
        It's recommended to add a listener for connection state changes
        instead.

    .. attribute:: CREATED

        A node has been created.

    .. attribute:: DELETED

        A node has been deleted.

    .. attribute:: CHANGED

        The data for a node has changed.

    .. attribute:: CHILD

        The children under a node has changed (a child was added or removed).
        This event does not indicate the data for a child node has changed,
        which must have its own watch established.

    """
    NOTWATCHING = zookeeper.NOTWATCHING_EVENT
    SESSION = zookeeper.SESSION_EVENT
    CREATED = zookeeper.CREATED_EVENT
    DELETED = zookeeper.DELETED_EVENT
    CHANGED = zookeeper.CHANGED_EVENT
    CHILD = zookeeper.CHILD_EVENT


class WatchedEvent(namedtuple('WatchedEvent', ('type', 'state', 'path'))):
    """A change on ZooKeeper that a Watcher is able to respond to.

    The :class:`WatchedEvent` includes exactly what happened, the current state
    of ZooKeeper, and the path of the znode that was involved in the event. An
    instance of :class:`WatchedEvent` will be passed to registered watch
    functions.

    .. attribute:: type

        A :class:`EventType` attribute indicating the event type.

    .. attribute:: state

        A :class:`KeeperState` attribute indicating the Zookeeper state.

    .. attribute:: path

        The path of the node for the watch event.

    """


class ZnodeStat(namedtuple('ZnodeStat', ('aversion', 'ctime', 'cversion',
                                         'czxid', 'dataLength',
                                         'ephemeralOwner', 'mtime', 'mzxid',
                                         'numChildren', 'pzxid', 'version'))):
    """A ZnodeStat structure with convenience properties

    When getting the value of a node from Zookeeper, the properties for the
    node known as a "Stat structure" will be retrieved. The
    :class:`ZnodeStat` object provides access to the standard Stat
    properties and additional properties that are more readable and
    use Python time semantics (seconds since epoch instead of ms).

    .. note::

        The original Zookeeper Stat name is in parens next to the name when it
        differs from the convenience attribute. These are **not functions**,
        just attributes.

    .. attribute:: creation_transaction_id (czxid)

        The transaction id of the change that caused this znode to be created.

    .. attribute:: last_modified_transaction_id (mzxid)

        The transaction id of the change that last modified this znode.

    .. attribute:: created (ctime)

        The time in seconds from epoch when this node was created. (ctime is
        in milliseconds)

    .. attribute:: last_modified (mtime)

        The time in seconds from epoch when this znode was last modified.
        (mtime is in milliseconds)

    .. attribute:: version

        The number of changes to the data of this znode.

    .. attribute:: acl_version (aversion)

        The number of changes to the ACL of this znode.

    .. attribute:: owner_session_id (ephemeralOwner)

        The session id of the owner of this znode if the znode is an
        ephemeral node. If it is not an ephemeral node, it will be `None`.
        (ephemeralOwner will be 0 if its not ephemeral)

    .. attribute:: data_length (dataLength)

        The length of the data field of this znode.

    .. attribute:: children_count (numChildren)

        The number of children of this znode.

    """
    @property
    def acl_version(self):
        return self.aversion

    @property
    def children_version(self):
        return self.cversion

    @property
    def created(self):
        return self.ctime / 1000.0

    @property
    def last_modified(self):
        return self.mtime / 1000.0

    @property
    def owner_session_id(self):
        return self.ephemeralOwner or None

    @property
    def creation_transaction_id(self):
        return self.czxid

    @property
    def last_modified_transaction_id(self):
        return self.mzxid

    @property
    def data_length(self):
        return self.dataLength

    @property
    def children_count(self):
        return self.numChildren


class Callback(namedtuple('Callback', ('type', 'func', 'args'))):
    """A callback being triggered

    :param type: Type of the callback, can be 'session' or 'watch'
    :param func: Callback function
    :param args: Argument list for the callback function

    """


class KazooClient(object):
    """An Apache Zookeeper Python wrapper supporting alternate callback
    handlers and high-level functionality


    Watch functions registered with this class will not get session
    events, unlike the default Zookeeper watch's. They will also be
    called with a single argument, a :class:`WatchedEvent` instance.

    """
    def __init__(self, hosts='127.0.0.1:2181', namespace=None, watcher=None,
                 timeout=10.0, client_id=None, max_retries=None, handler=None):
        """Create a KazooClient instance

        :param hosts: List of hosts to connect to
        :param namespace: A Zookeeper namespace for nodes to be used under
        :param watcher: Set a default watcher. This will be called by the
                        actual default watcher that :class:`KazooClient`
                        establishes.
        :param timeout: The longest to wait for a Zookeeper connection
        :param client_id: A Zookeeper client id, used when re-establishing a
                          prior session connection
        :param handler: An instance of a class implementing the
                        :class:`~kazoo.interfaces.IHandler` interface for
                        callback handling

        """
        # remove any trailing slashes
        if namespace:
            namespace = namespace.rstrip('/')
        if namespace:
            validate_path(namespace)
        self.namespace = namespace

        self._needs_ensure_path = bool(namespace)

        self._hosts = hosts
        self._watcher = watcher
        self._provided_client_id = client_id

        # ZK uses milliseconds
        self._timeout = int(timeout * 1000)

        # Record the handler strategy used
        self._handler = handler if handler else SequentialThreadingHandler()

        if inspect.isclass(self._handler):
            raise ConfigurationError("Handler must be an instance of a class, "
                                     "not the class: %s" % self._handler)

        self._handle = None

        # We use events like twitter's client to track current and desired
        # state (connected, and whether to shutdown)
        self._live = self._handler.event_object()
        self._stopped = self._handler.event_object()
        self._stopped.set()

        self._connection_timed_out = False

        self.retry = KazooRetry(max_retries)

        # Curator like simplified state tracking, and listeners for state
        # transitions
        self.state = KazooState.LOST
        self.state_listeners = set()

    def _safe_call(self, func, async_result, *args, **kwargs):
        """Safely call a zookeeper function and handle errors related
        to a bad zhandle"""
        try:
            return func(self._handle, *args)
        except TypeError:
            # Handle was cleared or isn't set. If it was cleared and we are
            # supposed to be running, it means we had session expiration and
            # are attempting to reconnect. We treat it as a connection loss
            # in that case for appropriate behavior.
            if self._stopped.is_set():
                async_result.set_exception(
                    ZookeeperStoppedError(
                    "The Kazoo client is stopped, call connect before running "
                    " commands that talk to Zookeeper"))
            else:
                async_result.set_exception(
                    zookeeper.ConnectionLossException("connection loss"))

    def _assure_namespace(self):
        if self._needs_ensure_path:
            self.ensure_path('/')
            self._needs_ensure_path = False

    def add_listener(self, listener):
        """Add a function to be called for connection state changes

        This function will be called with a :class:`KazooState` instance
        indicating the new connection state.

        """
        if not (listener and callable(listener)):
            raise ConfigurationError("listener must be callable")
        self.state_listeners.add(listener)

    def remove_listener(self, listener):
        """Remove a listener function"""
        self.state_listeners.discard(listener)

    @property
    def connected(self):
        """Returns whether the Zookeeper connection has been established"""
        return self._live.is_set()

    @property
    def client_id(self):
        """Returns the client id for this Zookeeper session if connected"""
        if self._handle is not None:
            return zookeeper.client_id(self._handle)
        return None

    def _wrap_session_callback(self, func):
        def wrapper(handle, type, state, path):
            callback = Callback('session', func, (handle, type, state, path))
            self._handler.dispatch_callback(callback)
        return wrapper

    def _wrap_watch_callback(self, func):
        def func_wrapper(*args):
            try:
                func(args)
            except Exception:
                log.exception("Exception in kazoo callback <func: %s>" % func)

        def wrapper(handle, type, state, path):
            # don't send session events to all watchers
            if state != zookeeper.SESSION_EVENT:
                event = WatchedEvent(type, state, path)
                callback = Callback('watch', func_wrapper, (event,))
                self._handler.dispatch_callback(callback)
        return wrapper

    def _make_state_change(self, state):
        # skip if state is current
        if self.state == state:
            return
        self.state = state

        for listener in self.state_listeners:
            try:
                listener(state)
            except Exception:
                log.exception("Error in connection state listener")

    def _session_callback(self, handle, type, state, path):
        if type != EventType.SESSION:
            return

        if self._handle != handle:
            try:
                # latent handle callback from previous connection
                zookeeper.close(handle)
            except:
                pass
            return

        if self._stopped.is_set():
            # Any events at this point can be ignored
            return

        if state == KeeperState.CONNECTED:
            self._live.set()
            self._make_state_change(KazooState.CONNECTED)
        elif state in (KeeperState.EXPIRED_SESSION,
                       KeeperState.AUTH_FAILED):
            self._live.clear()
            self._handle = None
            self._make_state_change(KazooState.LOST)
            self.connect_async()
        else:
            # Connection lost
            self._live.clear()
            self._make_state_change(KazooState.SUSPENDED)

        if self._watcher:
            self._watcher(WatchedEvent(type, state, path))

    def _safe_close(self):
        if self._handle is not None:
            zh, self._handle = self._handle, None
            try:
                zookeeper.close(zh)
            except zookeeper.ZookeeperException:
                # Corrupt session or otherwise disconnected
                pass
            self._live.clear()
<<<<<<< HEAD
            self._make_state_change(KeeperState.LOST)
=======
            self._make_state_change(KazooState.LOST)
>>>>>>> aef90cff

    def connect_async(self):
        """Asynchronously initiate connection to ZK

        :returns: An AsyncResult instance for the configured handler
        :rtype: :class:`~kazoo.interfaces.IAsyncResult`

        """
        # If we're already connected, ignore
        if self._live.is_set():
            return

        # Make sure we're safely closed
        self._safe_close()

        # We've been asked to connect, clear the stop
        self._stopped.clear()

        cb = self._wrap_session_callback(self._session_callback)
        if self._provided_client_id:
            self._handle = zookeeper.init(self._hosts, cb, self._timeout,
                self._provided_client_id)
        else:
            self._handle = zookeeper.init(self._hosts, cb, self._timeout)
        return self._live

    def connect(self, timeout=None):
        """Initiate connection to ZK

        :param timeout: Time in seconds to wait for connection to succeed

        """
        event = self.connect_async()

        if not event:
            # Already connected
            return

        try:
            event.wait(timeout=timeout)
        except self._handler.timeout_error:
            self._connection_timed_out = True
            raise

    def stop(self):
        """Gracefully stop this Zookeeper session"""
        self._stopped.set()
        self._safe_close()

    def restart(self):
        """Stop and restart the Zookeeper session."""
        self._safe_close()
        self._stopped.clear()
        self.connect()

    def add_auth_async(self, scheme, credential):
        """Asynchronously send credentials to server

        :param scheme: authentication scheme (default supported: "digest")
        :param credential: the credential -- value depends on scheme
        :returns: AsyncResult object set on completion
        :rtype: :class:`~kazoo.interfaces.IAsyncResult`

        """
        async_result = self._handler.async_result()
        callback = partial(_generic_callback, async_result)

        self._safe_call(zookeeper.add_auth, scheme, credential, callback)
        return async_result

    def add_auth(self, scheme, credential):
        """Send credentials to server

        :param scheme: authentication scheme (default supported: "digest")
        :param credential: the credential -- value depends on scheme

        """
        return self.add_auth_async(scheme, credential).get()

    def create_async(self, path, value, acl=None, ephemeral=False, sequence=False):
        """Asynchronously create a ZNode

        :param path: path of node
        :param value: initial value of node
        :param acl: permissions for node
        :param ephemeral: boolean indicating whether node is ephemeral (tied
                          to this session)
        :param sequence: boolean indicating whether path is suffixed with a
                         unique index
        :returns: AsyncResult object set on completion with the real path of
                  the new node
        :rtype: :class:`~kazoo.interfaces.IAsyncResult`

        """
        flags = 0
        if ephemeral:
            flags |= zookeeper.EPHEMERAL
        if sequence:
            flags |= zookeeper.SEQUENCE
        if acl is None:
            acl = (ZK_OPEN_ACL_UNSAFE,)

        async_result = self._handler.async_result()
        callback = partial(_generic_callback, async_result)

        self._safe_call(zookeeper.acreate, async_result, path, value,
                        list(acl), flags, callback)
        return async_result

    def create(self, path, value, acl=None, ephemeral=False, sequence=False):
        """Create a ZNode

        :param path: path of node
        :param value: initial value of node
        :param acl: permissions for node
        :param ephemeral: boolean indicating whether node is ephemeral (tied
                          to this session)
        :param sequence: boolean indicating whether path is suffixed with a
                         unique index
        :returns: real path of the new node

        """
        return self.create_async(path, value, acl, ephemeral, sequence).get()

    def exists_async(self, path, watch=None):
        """Asynchronously check if a node exists

        :param path: path of node
        :param watch: optional watch callback to set for future changes to this
                      path
        :returns: stat of the node if it exists, else None
        :rtype: `dict` or `None`

        """
        async_result = self._handler.async_result()
        callback = partial(_exists_callback, async_result)
        watch_callback = self._wrap_watch_callback(watch) if watch else None

        self._safe_call(zookeeper.aexists, async_result, path, watch_callback,
                        callback)
        return async_result

    def exists(self, path, watch=None):
        """Check if a node exists

        :param path: path of node
        :param watch: optional watch callback to set for future changes to this
                      path
        :returns: stat of the node if it exists, else None
        :rtype: `dict` or `None`

        """
        return self.exists_async(path, watch).get()

    def get_async(self, path, watch=None):
        """Asynchronously get the value of a node

        :param path: path of node
        :param watch: optional watch callback to set for future changes to
                      this path
        :returns: AsyncResult set with tuple (value, :class:`ZnodeStat`) of node
                on success
        :rtype: :class:`~kazoo.interfaces.IAsyncResult`

        """
        async_result = self._handler.async_result()
        callback = partial(_generic_callback, async_result)
        watch_callback = self._wrap_watch_callback(watch) if watch else None

        self._safe_call(zookeeper.aget, async_result, path, watch_callback,
                        callback)
        return async_result

    def get(self, path, watch=None):
        """Get the value of a node

        :param path: path of node
        :param watch: optional watch callback to set for future changes to
                      this path
        :returns: tuple (value, :class:`ZnodeStat`) of node

        """
        return self.get_async(path, watch).get()

    def get_children_async(self, path, watch=None):
        """Asynchronously get a list of child nodes of a path

        :param path: path of node to list
        :param watch: optional watch callback to set for future changes to
                      this path
        :returns: AsyncResult set with list of child node names on success
        :rtype: :class:`~kazoo.interfaces.IAsyncResult`

        """
        async_result = self._handler.async_result()
        callback = partial(_generic_callback, async_result)
        watch_callback = self._wrap_watch_callback(watch) if watch else None

        self._safe_call(zookeeper.aget_children, async_result, path,
                        watch_callback, callback)
        return async_result

    def get_children(self, path, watch=None):
        """Get a list of child nodes of a path

        :param path: path of node to list
        :param watch: optional watch callback to set for future changes to this path
        :returns: list of child node names

        """
        return self.get_children_async(path, watch).get()

    def set_async(self, path, data, version=-1):
        """Set the value of a node

        If the version of the node being updated is newer than the supplied
        version (and the supplied version is not -1), a BadVersionException
        will be raised.

        :param path: path of node to set
        :param data: new data value
        :param version: version of node being updated, or -1
        :returns: AsyncResult set with new node stat on success
        :rtype: :class:`~kazoo.interfaces.IAsyncResult`

        """
        async_result = self._handler.async_result()
        callback = partial(_generic_callback, async_result)

        self._safe_call(zookeeper.aset, async_result, path, data, version,
                        callback)
        return async_result

    def set(self, path, data, version=-1):
        """Set the value of a node

        If the version of the node being updated is newer than the supplied
        version (and the supplied version is not -1), a BadVersionException
        will be raised.

        :param path: path of node to set
        :param data: new data value
        :param version: version of node being updated, or -1
        :returns: updated node stat

        """
        return self.set_async(path, data, version).get()

    def delete_async(self, path, version=-1):
        """Asynchronously delete a node

        :param path: path of node to delete
        :param version: version of node to delete, or -1 for any
        :returns: AyncResult set upon completion
        :rtype: :class:`~kazoo.interfaces.IAsyncResult`
        """
        async_result = self._handler.async_result()
        callback = partial(_generic_callback, async_result)

        self._safe_call(zookeeper.adelete, async_result, path, version,
                        callback)
        return async_result

    def delete(self, path, version=-1):
        """Delete a node

        :param path: path of node to delete
        :param version: version of node to delete, or -1 for any

        """
        self.delete_async(path, version).get()<|MERGE_RESOLUTION|>--- conflicted
+++ resolved
@@ -528,11 +528,7 @@
                 # Corrupt session or otherwise disconnected
                 pass
             self._live.clear()
-<<<<<<< HEAD
             self._make_state_change(KeeperState.LOST)
-=======
-            self._make_state_change(KazooState.LOST)
->>>>>>> aef90cff
 
     def connect_async(self):
         """Asynchronously initiate connection to ZK
