#
#  Copyright (C) 2010-2011, 2011 Canonical Ltd. All Rights Reserved
#
#  This file is part of txzookeeper.
#
#  Authors:
#   Kapil Thangavelu
#
#  txzookeeper is free software: you can redistribute it and/or modify
#  it under the terms of the GNU Lesser General Public License as published by
#  the Free Software Foundation, either version 3 of the License, or
#  (at your option) any later version.
#
#  txzookeeper is distributed in the hope that it will be useful,
#  but WITHOUT ANY WARRANTY; without even the implied warranty of
#  MERCHANTABILITY or FITNESS FOR A PARTICULAR PURPOSE.  See the
#  GNU Lesser General Public License for more details.
#
#  You should have received a copy of the GNU Lesser General Public License
#  along with txzookeeper.  If not, see <http://www.gnu.org/licenses/>.
#


import os
import os.path
import shutil
import subprocess
import tempfile

from itertools import chain
from collections import namedtuple
from glob import glob


<<<<<<< HEAD
import code, traceback, signal


def debug(sig, frame):
    """Interrupt running process, and provide a python prompt for
    interactive debugging."""
    d = {'_frame': frame}         # Allow access to frame object.
    d.update(frame.f_globals)  # Unless shadowed by global
    d.update(frame.f_locals)

    i = code.InteractiveConsole(d)
    message = "Signal recieved : entering python shell.\nTraceback:\n"
    message += ''.join(traceback.format_stack(frame))
    i.interact(message)


def listen():
    signal.signal(signal.SIGUSR1, debug)  # Register handler
listen()
=======
if os.name == 'nt':
    class_path_separator = ';'
else:
    class_path_separator = ':'


def to_java_compatible_path(path):
    if os.name == 'nt':
        path = path.replace('\\', '/')
    return path
>>>>>>> d691a166

ServerInfo = namedtuple(
    "ServerInfo", "server_id client_port election_port leader_port")


class ManagedZooKeeper(object):
    """Class to manage the running of a ZooKeeper instance for testing.

    Note: no attempt is made to probe the ZooKeeper instance is
    actually available, or that the selected port is free. In the
    future, we may want to do that, especially when run in a
    Hudson/Buildbot context, to ensure more test robustness."""

    def __init__(self, software_path, server_info, peers=(), classpath=None):
        """Define the ZooKeeper test instance.

        @param install_path: The path to the install for ZK
        @param port: The port to run the managed ZK instance
        """
        self.install_path = software_path
        self._classpath = classpath
        self.server_info = server_info
        self.host = "127.0.0.1"
        self.peers = peers
        self.working_path = tempfile.mkdtemp()
        self._running = False

    def run(self):
        """Run the ZooKeeper instance under a temporary directory.

        Writes ZK log messages to zookeeper.log in the current directory.
        """
        if self.running:
            return
        config_path = os.path.join(self.working_path, "zoo.cfg")
        log_path = os.path.join(self.working_path, "log")
        log4j_path = os.path.join(self.working_path, "log4j.properties")
        data_path = os.path.join(self.working_path, "data")

        # various setup steps
        if not os.path.exists(self.working_path):
            os.mkdir(self.working_path)
        if not os.path.exists(log_path):
            os.mkdir(log_path)
        if not os.path.exists(data_path):
            os.mkdir(data_path)

        with open(config_path, "wb") as config:
            config.write("""
tickTime=2000
dataDir=%s
clientPort=%s
maxClientCnxns=0
""" % (to_java_compatible_path(data_path), self.server_info.client_port))

        # setup a replicated setup if peers are specified
        if self.peers:
            servers_cfg = []
            for p in chain((self.server_info,), self.peers):
                servers_cfg.append("server.%s=localhost:%s:%s" % (
                    p.server_id, p.leader_port, p.election_port))

            with open(config_path, "a") as config:
                config.write("""
initLimit=4
syncLimit=2
%s
""" % ("\n".join(servers_cfg)))

        # Write server ids into datadir
        with open(os.path.join(data_path, "myid"), "w") as myid_file:
            myid_file.write(str(self.server_info.server_id))

        with open(log4j_path, "wb") as log4j:
            log4j.write("""
# DEFAULT: console appender only
log4j.rootLogger=INFO, ROLLINGFILE
log4j.appender.ROLLINGFILE.layout=org.apache.log4j.PatternLayout
log4j.appender.ROLLINGFILE.layout.ConversionPattern=%d{ISO8601} [myid:%X{myid}] - %-5p [%t:%C{1}@%L] - %m%n
log4j.appender.ROLLINGFILE=org.apache.log4j.RollingFileAppender
log4j.appender.ROLLINGFILE.Threshold=DEBUG
log4j.appender.ROLLINGFILE.File=""" + to_java_compatible_path(
                self.working_path + os.sep + "zookeeper.log\n"))

        self.process = subprocess.Popen(
            args=["java",
                  "-cp", self.classpath,
                  "-Dreadonlymode.enabled=true",
                  "-Dzookeeper.log.dir=%s" % log_path,
                  "-Dzookeeper.root.logger=INFO,CONSOLE",
                  "-Dlog4j.configuration=file:%s" % log4j_path,
                  # "-Dlog4j.debug",
                  "org.apache.zookeeper.server.quorum.QuorumPeerMain",
                  config_path])
        self._running = True

    @property
    def classpath(self):
        """Get the classpath necessary to run ZooKeeper."""

        if self._classpath:
            return self._classpath

        # Two possibilities, as seen in zkEnv.sh:
        # Check for a release - top-level zookeeper-*.jar?
        jars = glob((os.path.join(
            self.install_path, 'zookeeper-*.jar')))
        if jars:
            # Release build (`ant package`)
            jars.extend(glob(os.path.join(
                self.install_path,
                "lib/*.jar")))
        else:
            # Development build (plain `ant`)
            jars = glob((os.path.join(
                self.install_path, 'build/zookeeper-*.jar')))
            jars.extend(glob(os.path.join(
                self.install_path,
                "build/lib/*.jar")))

        return class_path_separator.join(jars)

    @property
    def address(self):
        """Get the address of the ZooKeeper instance."""
        return "%s:%s" % (self.host, self.client_port)

    @property
    def running(self):
        return self._running

    @property
    def client_port(self):
        return self.server_info.client_port

    def reset(self):
        """Stop the zookeeper instance, cleaning out its on disk-data."""
        self.stop()
        shutil.rmtree(os.path.join(self.working_path, "data"))
        os.mkdir(os.path.join(self.working_path, "data"))
        with open(os.path.join(self.working_path, "data", "myid"), "w") as fh:
            fh.write(str(self.server_info.server_id))

    def stop(self):
        """Stop the Zookeeper instance, retaining on disk state."""
        if not self.running:
            return
        self.process.terminate()
        self.process.wait()
        self._running = False

    def destroy(self):
        """Stop the ZooKeeper instance and destroy its on disk-state"""
        # called by at exit handler, reimport to avoid cleanup race.
        import shutil
        self.stop()

        shutil.rmtree(self.working_path)


class ZookeeperCluster(object):

    def __init__(self, install_path=None, classpath=None, size=3, port_offset=20000):
        self._install_path = install_path
        self._classpath = classpath
        self._servers = []

        # Calculate ports and peer group
        port = port_offset
        peers = []

        for i in range(size):
            info = ServerInfo(i + 1, port, port + 1, port + 2)
            peers.append(info)
            port += 10

        # Instantiate Managed ZK Servers
        for i in range(size):
            server_peers = list(peers)
            server_info = server_peers.pop(i)
            self._servers.append(
                ManagedZooKeeper(
                    self._install_path, server_info, server_peers, classpath=self._classpath))

    def __getitem__(self, k):
        return self._servers[k]

    def __iter__(self):
        return iter(self._servers)

    def start(self):
        # Zookeeper client expresses a preference for either lower ports or
        # lexicographical ordering of hosts, to ensure that all servers have a
        # chance to startup, start them in reverse order.
        for server in reversed(list(self)):
            server.run()
        # Giving the servers a moment to start, decreases the overall time
        # required for a client to successfully connect (2s vs. 4s without
        # the sleep).
        import time
        time.sleep(2)

    def stop(self):
        for server in self:
            server.stop()
        self._servers = []

    def terminate(self):
        for server in self:
            server.destroy()

    def reset(self):
        for server in self:
            server.reset()<|MERGE_RESOLUTION|>--- conflicted
+++ resolved
@@ -32,7 +32,6 @@
 from glob import glob
 
 
-<<<<<<< HEAD
 import code, traceback, signal
 
 
@@ -52,7 +51,7 @@
 def listen():
     signal.signal(signal.SIGUSR1, debug)  # Register handler
 listen()
-=======
+
 if os.name == 'nt':
     class_path_separator = ';'
 else:
@@ -63,7 +62,6 @@
     if os.name == 'nt':
         path = path.replace('\\', '/')
     return path
->>>>>>> d691a166
 
 ServerInfo = namedtuple(
     "ServerInfo", "server_id client_port election_port leader_port")
